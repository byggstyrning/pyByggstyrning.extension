--- conflicted
+++ resolved
@@ -1,11 +1,7 @@
 layout:
   - Config
-<<<<<<< HEAD
-  - Write
-=======
   - Monitor
   - Write
 
 
 
->>>>>>> 64e20df6
